--- conflicted
+++ resolved
@@ -33,21 +33,13 @@
 	rm --recursive --force .tox
 
 .PHONY: lint
-<<<<<<< HEAD
-lint: flake8 mypy
-
-.PHONY: flake8
-flake8:
-	flake8 --statistics --count
-=======
-lint:
+lint: mypy fixme-check
 	poetry run flake8 --statistics --count
 	poetry check
 
 .PHONY: fixme-check
 fixme-check:
 	! git grep FIXME | grep "^Makefile" --invert-match
->>>>>>> 4a2d7f3b
 
 .PHONY: mypy
 mypy:
