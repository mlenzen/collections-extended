--- conflicted
+++ resolved
@@ -21,15 +21,9 @@
 
 .PHONY: clean
 clean:
-<<<<<<< HEAD
-	rm -rf build
-	rm -rf dist
-	rm -rf *.egg-info
-=======
 	rm --recursive --force build
 	rm --recursive --force dist
 	rm --recursive --force *.egg-info
->>>>>>> 7121cb82
 	find . -name *.py[co] -delete
 	find . -name *~ -delete
 	find . -name __pycache__ -delete
