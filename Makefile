--- conflicted
+++ resolved
@@ -32,24 +32,18 @@
 lint:
 	flake8 --statistics --count
 
-<<<<<<< HEAD
+.PHONY: mypy
 mypy:
 	mypy collections_extended
 
-=======
 .PHONY: coverage
->>>>>>> 78153ce1
 coverage:
 	coverage run --source collections_extended setup.py test
 	coverage report -m
 	coverage html
 
-<<<<<<< HEAD
+.PHONY: publish
 publish: testall mypy lint coverage publish-force
-=======
-.PHONY: publish
-publish: testall lint coverage publish-force
->>>>>>> 78153ce1
 
 .PHONY: publish-force
 publish-force:
