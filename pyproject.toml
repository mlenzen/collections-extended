--- conflicted
+++ resolved
@@ -33,12 +33,8 @@
 ]
 
 [tool.poetry.dependencies]
-<<<<<<< HEAD
-python = "^3.6"
+python = "^3.7"
 mypy = "^0.910"
-=======
-python = "^3.7"
->>>>>>> 310129b1
 
 [tool.poetry.dev-dependencies]
 pytest = "^6.2.5"
