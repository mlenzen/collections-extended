--- conflicted
+++ resolved
@@ -39,16 +39,8 @@
 pytest = "^7.1.2"
 bumpversion = "^0.6.0"
 tox = "^3.21.4"
-<<<<<<< HEAD
-coverage = "^5.4"
-Sphinx = {version = "^3.4.3"}
-sphinxcontrib-napoleon = {version = "^0.7"}
-=======
-flake8 = "^4.0.1"
-flake8-docstrings = "^1.5.0"
 coverage = "^6.4"
 Sphinx = "^4"
->>>>>>> a1dbe7c7
 alabaster = {git = "https://github.com/mlenzen/alabaster.git"}
 hypothesis = "^6.36.0"
 black = "^22.6.0"
