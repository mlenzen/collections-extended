--- conflicted
+++ resolved
@@ -615,15 +615,9 @@
 
 [[package]]
 name = "typing-extensions"
-<<<<<<< HEAD
 version = "3.7.4.3"
 description = "Backported and Experimental Type Hints for Python 3.5+"
 category = "main"
-=======
-version = "4.0.1"
-description = "Backported and Experimental Type Hints for Python 3.6+"
-category = "dev"
->>>>>>> 310129b1
 optional = false
 python-versions = ">=3.6"
 
@@ -677,13 +671,8 @@
 
 [metadata]
 lock-version = "1.1"
-<<<<<<< HEAD
-python-versions = "^3.6"
-content-hash = "7eeef2d6bd05fe12bfcb6ac3aaadb18a1ee96203c6f7e481f89e239352414c57"
-=======
 python-versions = "^3.7"
 content-hash = "576176e364da0371f97964943f6f8f83c406eec1f5f3f127d04b9751416cf54d"
->>>>>>> 310129b1
 
 [metadata.files]
 alabaster = []
