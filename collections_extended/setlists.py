--- conflicted
+++ resolved
@@ -1,5 +1,5 @@
 """Setlist class definitions."""
-<<<<<<< HEAD
+import random as random_
 from collections.abc import (
 	Hashable,
 	MutableSequence,
@@ -7,12 +7,8 @@
 	Sequence,
 	Set,
 	)
-=======
->>>>>>> 06157298
-import random as random_
 
 from . import _util
-from ._compat import Hashable, MutableSequence, MutableSet, Sequence, Set
 
 __all__ = ('setlist', 'frozensetlist')
 
