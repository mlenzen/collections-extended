"""collections_extended contains a few extra basic data structures."""
<<<<<<< HEAD
from collections.abc import Iterable

from ._compat import Collection
from .bags import Bag, CountsView, UniqueElementsView, bag, frozenbag
from .bijection import bijection
from .indexed_dict import IndexedDict
from .range_map import MappedRange, RangeMap
from .setlists import SetList, frozensetlist, setlist
=======
from collections.abc import Collection

from .bags import bag, frozenbag, UniqueElementsView, CountsView, Bag  # noqa
from .bijection import bijection
from .indexed_dict import IndexedDict
from .range_map import RangeMap, MappedRange  # noqa
from .setlists import frozensetlist, setlist, SetList
>>>>>>> 4a2d7f3b

__all__ = (
	'Collection',
	'Bag',
	'bag',
	'frozenbag',
	'bijection',
	'IndexedDict',
	'RangeMap',
	'SetList',
	'frozensetlist',
	'setlist',
	)


def collection(
		iterable: Iterable = None,
		mutable=True,
		ordered=False,
		unique=False,
		) -> Collection:
	"""Return a :class:`Collection` with the specified properties.

	Args:
		iterable (Iterable): collection to instantiate new collection from.
		mutable (bool): Whether or not the new collection is mutable.
		ordered (bool): Whether or not the new collection is ordered.
		unique (bool): Whether or not the new collection contains only unique values.
	"""
	if iterable is None:
		iterable = tuple()
	if unique:
		if ordered:
			if mutable:
				return setlist(iterable)
			else:
				return frozensetlist(iterable)
		else:
			if mutable:
				return set(iterable)
			else:
				return frozenset(iterable)
	else:
		if ordered:
			if mutable:
				return list(iterable)
			else:
				return tuple(iterable)
		else:
			if mutable:
				return bag(iterable)
			else:
				return frozenbag(iterable)<|MERGE_RESOLUTION|>--- conflicted
+++ resolved
@@ -1,14 +1,4 @@
 """collections_extended contains a few extra basic data structures."""
-<<<<<<< HEAD
-from collections.abc import Iterable
-
-from ._compat import Collection
-from .bags import Bag, CountsView, UniqueElementsView, bag, frozenbag
-from .bijection import bijection
-from .indexed_dict import IndexedDict
-from .range_map import MappedRange, RangeMap
-from .setlists import SetList, frozensetlist, setlist
-=======
 from collections.abc import Collection
 
 from .bags import bag, frozenbag, UniqueElementsView, CountsView, Bag  # noqa
@@ -16,7 +6,6 @@
 from .indexed_dict import IndexedDict
 from .range_map import RangeMap, MappedRange  # noqa
 from .setlists import frozensetlist, setlist, SetList
->>>>>>> 4a2d7f3b
 
 __all__ = (
 	'Collection',
