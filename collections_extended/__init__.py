"""collections_extended contains a few extra basic data structures."""
<<<<<<< HEAD
from ._compat import Collection
from .bags import bag, frozenbag, UniqueElementsView, CountsView, Bag  # noqa
=======
from collections.abc import Collection

from .bags import bag, frozenbag, UniqueElementsView, CountsView, Bag
>>>>>>> 78bc15f6
from .bijection import bijection
from .indexed_dict import IndexedDict
from .range_map import RangeMap, MappedRange  # noqa
from .setlists import frozensetlist, setlist, SetList

__all__ = (
	'Collection',
	'Bag',
	'bag',
	'frozenbag',
	'bijection',
	'IndexedDict',
	'RangeMap',
	'SetList',
	'frozensetlist',
	'setlist',
	)


def collection(iterable=None, mutable=True, ordered=False, unique=False):
	"""Return a :class:`Collection` with the specified properties.

	Args:
		iterable (Iterable): collection to instantiate new collection from.
		mutable (bool): Whether or not the new collection is mutable.
		ordered (bool): Whether or not the new collection is ordered.
		unique (bool): Whether or not the new collection contains only unique values.
	"""
	if iterable is None:
		iterable = tuple()
	if unique:
		if ordered:
			if mutable:
				return setlist(iterable)
			else:
				return frozensetlist(iterable)
		else:
			if mutable:
				return set(iterable)
			else:
				return frozenset(iterable)
	else:
		if ordered:
			if mutable:
				return list(iterable)
			else:
				return tuple(iterable)
		else:
			if mutable:
				return bag(iterable)
			else:
				return frozenbag(iterable)<|MERGE_RESOLUTION|>--- conflicted
+++ resolved
@@ -1,12 +1,7 @@
 """collections_extended contains a few extra basic data structures."""
-<<<<<<< HEAD
-from ._compat import Collection
-from .bags import bag, frozenbag, UniqueElementsView, CountsView, Bag  # noqa
-=======
 from collections.abc import Collection
 
-from .bags import bag, frozenbag, UniqueElementsView, CountsView, Bag
->>>>>>> 78bc15f6
+from .bags import bag, frozenbag, UniqueElementsView, CountsView, Bag  # noqa
 from .bijection import bijection
 from .indexed_dict import IndexedDict
 from .range_map import RangeMap, MappedRange  # noqa
