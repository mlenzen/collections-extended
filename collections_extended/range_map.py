"""RangeMap class definition."""
from abc import ABCMeta, abstractmethod
from bisect import bisect_left, bisect_right
<<<<<<< HEAD
from collections.abc import Mapping, Set
from typing import Any, Hashable, Iterator, Iterable, Union, Tuple, Generator, Optional, overload
=======
from collections.abc import Collection, Mapping, Set
>>>>>>> 4a2d7f3b

from .sentinel import NOT_SET


class MappedRange:
	"""Represents a subrange of a RangeMap.

	This is a glorified namedtuple.

	.. automethod:: __init__
	"""

	__slots__ = ('start', 'stop', 'value')

	def __init__(self, start: Hashable, stop: Hashable, value: Any):
		"""Create a mapped range.

		Args:
			start: The start of the range, inclusive.
			stop: The end of the range, exclusive.
			value: The mapped value.
		"""
		self.start = start
		self.stop = stop
		self.value = value

	# Implement __iter__ so we can unpack this
	def __iter__(self) -> Iterator:
		yield self.start
		yield self.stop
		yield self.value

	def __str__(self):
		return '[{start!r}, {stop!r}) -> {value!r}'.format(
			start=self.start,
			stop=self.stop,
			value=self.value,
			)

	def __repr__(self):
		return '{class_name}({start!r}, {stop!r}, {value!r})'.format(
			class_name=self.__class__.__name__,
			start=self.start,
			stop=self.stop,
			value=self.value,
			)


class RangeMapView(Collection):
	"""Base class for views of RangeMaps."""

	__metaclass__ = ABCMeta

	def __init__(self, mapping: 'RangeMap'):
		"""Create a RangeMapView from a RangeMap."""
		self._mapping = mapping

	def __len__(self) -> int:
		return len(self._mapping)

	@abstractmethod
	def __iter__(self):
		raise NotImplementedError

	@abstractmethod
	def __contains__(self, item: Any):
		raise NotImplementedError

	def __repr__(self) -> str:
		return '{0.__class__.__name__}({0._mapping!r})'.format(self)

	@property
	def mapping(self) -> 'RangeMap':
		"""Return the underlying RangeMap."""
		return self._mapping


class RangeMapKeysView(RangeMapView, Set):
	"""A view of the keys that mark the starts of subranges of a RangeMap.

	Since iterating over all the keys is impossible, the view only
	iterates over the keys that start each subrange.
	"""

	def __contains__(self, key: Hashable) -> bool:
		return key in self.mapping

	def __iter__(self) -> Iterator[Hashable]:
		for mapped_range in self.mapping.ranges():
			yield mapped_range.start


class RangeMapItemsView(RangeMapView, Set):
	"""A view of the items that mark the starts of subranges of a RangeMap.

	Since iterating over all the items is impossible, the view only
	iterates over the items that start each subrange.
	"""

	def __contains__(self, item):
		# TODO should item be a MappedRange instead of a 2-tuple
		key, value = item
		try:
			mapped_value = self.mapping[key]
		except KeyError:
			return False
		else:
			return mapped_value == value

	def __iter__(self):
		for mapped_range in self.mapping.ranges():
			yield (mapped_range.start, mapped_range.value)


class RangeMapValuesView(RangeMapView):
	"""A view on the values that mark the start of subranges of a RangeMap.

	Since iterating over all the values is impossible, the view only
	iterates over the values that start each subrange.
	"""

	def __contains__(self, value):
		for mapped_range in self.mapping.ranges():
			if mapped_range.value == value:
				return True
		return False

	def __iter__(self):
		for mapped_range in self.mapping.ranges():
			yield mapped_range.value


def _check_start_stop(start: Hashable, stop: Hashable):
	"""Check that start and stop are valid - orderable and in the right order.

	Raises:
		ValueError: if stop <= start
		TypeError: if unorderable
	"""
	if start is not None and stop is not None and stop <= start:
		raise ValueError('stop must be > start')


def _check_key_slice(key: slice):
	if not isinstance(key, slice):
		raise TypeError('Can only set and delete slices')
	if key.step is not None:
		raise ValueError('Cannot set or delete slices with steps')


class RangeMap(Mapping):
	"""Map ranges of orderable elements to values.

	.. automethod:: __init__
	"""

	def __init__(
			self,
			iterable: Union[
				Mapping[Hashable, Any],
				Iterable[Tuple[Hashable, Hashable, Any]],
				] = None,
			default_value: Any = NOT_SET,
			):
		"""Create a RangeMap.

		A mapping or other iterable can be passed to initialize the RangeMap.
		If mapping is passed, it is interpreted as a mapping from range start
		indices to values.
		If an iterable is passed, each element will define a range in the
		RangeMap and should be formatted (start, stop, value).

		default_value is a an optional keyword argument that will initialize the
		entire RangeMap to that value. Any missing ranges will be mapped to that
		value. However, if ranges are subsequently deleted they will be removed
		and *not* mapped to the default_value.

		Args:
			iterable: A Mapping or an Iterable to initialize from.
			default_value: If passed, the return value for all keys less than the
				least key in mapping or missing ranges in iterable. If no mapping
				or iterable, the return value for all keys.
		"""
		self._keys = [None]
		self._values = [default_value]
		if iterable:
			if isinstance(iterable, Mapping):
				self._init_from_mapping(iterable)
			else:
				self._init_from_iterable(iterable)

	@classmethod
	def from_mapping(cls, mapping: Mapping[Hashable, Any]) -> 'RangeMap':
		"""Create a RangeMap from a mapping of interval starts to values."""
		obj = cls()
		obj._init_from_mapping(mapping)
		return obj

	def _init_from_mapping(self, mapping: Mapping[Hashable, Any]):
		for key, value in sorted(mapping.items()):
			self.set(value, key)

	@classmethod
	def from_iterable(
			cls,
			iterable: Iterable[Hashable, Hashable, Any],
			) -> 'RangeMap':
		"""Create a RangeMap from an iterable of tuples defining each range.

		Each element of the iterable is a tuple (start, stop, value).
		"""
		obj = cls()
		obj._init_from_iterable(iterable)
		return obj

	def _init_from_iterable(self, iterable: Iterable[Hashable, Hashable, Any]):
		for start, stop, value in iterable:
			self.set(value, start=start, stop=stop)

	def __str__(self) -> str:
		range_format = '({range.start}, {range.stop}): {range.value}'
		values = ', '.join([range_format.format(range=r) for r in self.ranges()])
		return 'RangeMap(%s)' % values

	def __repr__(self) -> str:
		range_format = '({range.start!r}, {range.stop!r}, {range.value!r})'
		values = ', '.join([range_format.format(range=r) for r in self.ranges()])
		return 'RangeMap([%s])' % values

	def _bisect_left(self, key: Hashable) -> int:
		"""Return the index of the key or the last key < key."""
		if key is None:
			return 0
		else:
			return bisect_left(self._keys, key, lo=1)

	def _bisect_right(self, key: Hashable) -> int:
		"""Return the index of the first key > key."""
		if key is None:
			return 1
		else:
			return bisect_right(self._keys, key, lo=1)

	def ranges(self, start: Hashable = None, stop: Hashable = None) -> Generator[MappedRange]:
		"""Generate MappedRanges for all mapped ranges.

		Yields:
			MappedRange
		"""
		_check_start_stop(start, stop)
		start_loc = self._bisect_right(start)
		if stop is None:
			stop_loc = len(self._keys)
		else:
			stop_loc = self._bisect_left(stop)
		start_val = self._values[start_loc - 1]
		candidate_keys = [start] + self._keys[start_loc:stop_loc] + [stop]
		candidate_values = [start_val] + self._values[start_loc:stop_loc]
		for i, value in enumerate(candidate_values):
			if value is not NOT_SET:
				start_key = candidate_keys[i]
				stop_key = candidate_keys[i + 1]
				yield MappedRange(start_key, stop_key, value)

	def __contains__(self, key: Hashable) -> bool:
		try:
			self._getitem(key)
		except KeyError:
			return False
		else:
			return True

	def __iter__(self):
		for key, value in zip(self._keys, self._values):
			if value is not NOT_SET:
				yield key

	def __bool__(self):
		if len(self._keys) > 1:
			return True
		else:
			return self._values[0] != NOT_SET

	__nonzero__ = __bool__

	def _getitem(self, key: Hashable) -> Any:
		"""Get the value for a key (not a slice)."""
		loc = self._bisect_right(key) - 1
		value = self._values[loc]
		if value is NOT_SET:
			raise KeyError(key)
		else:
			return value

	def get(self, key: Hashable, restval: Any = None) -> Any:
		"""Get the value of the range containing key, otherwise return restval."""
		try:
			return self._getitem(key)
		except KeyError:
			return restval

	def get_range(self, start: Hashable = None, stop: Hashable = None) -> 'RangeMap':
		"""Return a RangeMap for the range start to stop."""
		return self.from_iterable(self.ranges(start, stop))

	def set(self, value: Any, start: Hashable = None, stop: Hashable = None):
		"""Set the range from start to stop to value."""
		_check_start_stop(start, stop)
		# start_index, stop_index will denote the sections we are replacing
		start_index = self._bisect_left(start)
		if start is not None:  # start_index == 0
			prev_value = self._values[start_index - 1]
			if prev_value == value:
				# We're setting a range where the left range has the same
				# value, so create one big range
				start_index -= 1
				start = self._keys[start_index]
		if stop is None:
			new_keys = [start]
			new_values = [value]
			stop_index = len(self._keys)
		else:
			stop_index = self._bisect_right(stop)
			stop_value = self._values[stop_index - 1]
			stop_key = self._keys[stop_index - 1]
			if stop_key == stop and stop_value == value:
				new_keys = [start]
				new_values = [value]
			else:
				new_keys = [start, stop]
				new_values = [value, stop_value]
		self._keys[start_index:stop_index] = new_keys
		self._values[start_index:stop_index] = new_values

	def delete(self, start: Hashable = None, stop: Hashable = None):
		"""Delete the range from start to stop from self.

		Raises:
			KeyError: If part of the passed range isn't mapped.
		"""
		_check_start_stop(start, stop)
		start_loc = self._bisect_right(start) - 1
		if stop is None:
			stop_loc = len(self._keys)
		else:
			stop_loc = self._bisect_left(stop)
		for value in self._values[start_loc:stop_loc]:
			if value is NOT_SET:
				raise KeyError((start, stop))
		# this is inefficient, we've already found the sub ranges
		self.set(NOT_SET, start=start, stop=stop)

	def empty(self, start: Hashable = None, stop: Hashable = None):
		"""Empty the range from start to stop.

		Like delete, but no Error is raised if the entire range isn't mapped.
		"""
		self.set(NOT_SET, start=start, stop=stop)

	def clear(self):
		"""Remove all elements."""
		self._keys = [None]
		self._values = [NOT_SET]

	@property
	def start(self) -> Optional[Hashable]:
		"""Get the start key of the first range.

		None if RangeMap is empty or unbounded to the left.
		"""
		if self._values[0] is NOT_SET:
			try:
				return self._keys[1]
			except IndexError:
				# This is empty or everything is mapped to a single value
				return None
		else:
			# This is unbounded to the left
			return self._keys[0]

	@property
	def end(self) -> Optional[Hashable]:
		"""Get the stop key of the last range.

		None if RangeMap is empty or unbounded to the right.
		"""
		if self._values[-1] is NOT_SET:
			return self._keys[-1]
		else:
			# This is unbounded to the right
			return None

	def __eq__(self, other: Any) -> bool:
		if isinstance(other, RangeMap):
			return (
				self._keys == other._keys
				and self._values == other._values
				)
		else:
			return False

	@overload
	def __getitem__(self, key: slice) -> 'RangeMap': ...

	@overload
	def __getitem__(self, key: Hashable) -> Any: ...

	def __getitem__(self, key):
		try:
			_check_key_slice(key)
		except TypeError:
			return self._getitem(key)
		else:
			return self.get_range(key.start, key.stop)

	def __setitem__(self, key: slice, value: Any):
		_check_key_slice(key)
		self.set(value, key.start, key.stop)

	def __delitem__(self, key: slice):
		_check_key_slice(key)
		self.delete(key.start, key.stop)

	def __len__(self) -> int:
		count = 0
		for v in self._values:
			if v is not NOT_SET:
				count += 1
		return count

	def keys(self) -> RangeMapKeysView:
		"""Return a view of the keys."""
		return RangeMapKeysView(self)

	def values(self) -> RangeMapValuesView:
		"""Return a view of the values."""
		return RangeMapValuesView(self)

	def items(self) -> RangeMapItemsView:
		"""Return a view of the item pairs."""
		return RangeMapItemsView(self)<|MERGE_RESOLUTION|>--- conflicted
+++ resolved
@@ -1,12 +1,8 @@
 """RangeMap class definition."""
 from abc import ABCMeta, abstractmethod
 from bisect import bisect_left, bisect_right
-<<<<<<< HEAD
-from collections.abc import Mapping, Set
+from collections.abc import Collection, Mapping, Set
 from typing import Any, Hashable, Iterator, Iterable, Union, Tuple, Generator, Optional, overload
-=======
-from collections.abc import Collection, Mapping, Set
->>>>>>> 4a2d7f3b
 
 from .sentinel import NOT_SET
 
