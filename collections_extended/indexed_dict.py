--- conflicted
+++ resolved
@@ -2,12 +2,8 @@
 
 .. versionadded:: 1.1
 """
-<<<<<<< HEAD
-from collections import MutableMapping
+from collections.abc import MutableMapping
 from typing import Any, Hashable, Iterable, Mapping, Tuple, Union
-=======
-from collections.abc import MutableMapping
->>>>>>> 4a2d7f3b
 
 from ._util import deprecation_warning
 from .sentinel import NOT_SET
