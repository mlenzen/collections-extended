--- conflicted
+++ resolved
@@ -2,14 +2,21 @@
 
 .. versionadded:: 1.1
 """
-from collections import namedtuple
-from typing import Any, Dict, Hashable, Iterable, List, Mapping, MutableMapping, NamedTuple, Optional, Tuple, Union
-
-<<<<<<< HEAD
-from ._util import NOT_SET, fix_seq_index
-=======
-from ._util import NOT_SET, deprecation_warning
->>>>>>> 00b2ba9f
+from typing import (
+	Any,
+	Dict,
+	Hashable,
+	Iterable,
+	List,
+	Mapping,
+	MutableMapping,
+	NamedTuple,
+	Optional,
+	Tuple,
+	Union,
+	)
+
+from ._util import NOT_SET, deprecation_warning, fix_seq_index
 
 __all__ = ('IndexedDict', )
 
@@ -56,7 +63,6 @@
 
 	def clear(self):
 		"""Remove all items."""
-<<<<<<< HEAD
 		self._dict.clear()
 		self._list.clear()
 
@@ -65,18 +71,12 @@
 			key: KeyType = NOT_SET,
 			*,
 			index: int = NOT_SET,
-			d: Any = None,
+			default: Any = NOT_SET,
+			d: Any = NOT_SET,
 			) -> Any:
-		"""Return value with given key or index.
-=======
-		self._dict = {}
-		self._list = []
-
-	def get(self, key=NOT_SET, index=NOT_SET, default=NOT_SET, d=NOT_SET):
 		"""Return value with given `key` or `index`.
 
 		If no value is found, return `default` (`None` by default).
->>>>>>> 00b2ba9f
 
 		.. deprecated :: 1.1
 		The `d` parameter has been renamed `default`. `d` will be removed in
@@ -116,19 +116,15 @@
 		else:
 			raise KEY_EQ_INDEX_ERROR
 
-<<<<<<< HEAD
 	def pop(
 			self,
 			key: KeyType = NOT_SET,
 			*,
 			index: int = None,
+			default: Any = NOT_SET,
 			d: Any = NOT_SET,
 			) -> Any:
-		"""Remove and return value with given key or index (last item by default).
-=======
-	def pop(self, key=NOT_SET, index=NOT_SET, default=NOT_SET, d=NOT_SET):
 		"""Remove and return value.
->>>>>>> 00b2ba9f
 
 		Optionally, specify the `key` or `index` of the value to pop.
 		If `key` is specified and is not found a `KeyError` is raised unless
@@ -139,9 +135,6 @@
 		then the last value is popped.
 
 		This is generally O(N) unless removing last item, then O(1).
-<<<<<<< HEAD
-		"""
-=======
 
 		.. deprecated :: 1.1
 		The `d` parameter has been renamed `default`. `d` will be removed in
@@ -162,30 +155,13 @@
 				)
 			default = d
 
-		has_default = default is not NOT_SET
-		if index is NOT_SET and key is not NOT_SET:
-			index, value = self._pop_key(key, has_default)
-		elif key is NOT_SET:
-			key, index, value = self._pop_index(index, has_default)
-		else:
-			raise KEY_AND_INDEX_ERROR
-
-		if index is None:
-			return default
-		else:
-			self._fix_indices_after_delete(index)
-			return value
-
-	def _pop_key(self, key, has_default):
-		"""Remove an element by key."""
->>>>>>> 00b2ba9f
 		try:
 			key, index, value = self._pop(key, index)
 		except (KeyError, IndexError):
-			if d is NOT_SET:
+			if default is NOT_SET:
 				raise
 			else:
-				return d
+				return default
 		self._fix_indices_after_delete(index)
 		return value
 
