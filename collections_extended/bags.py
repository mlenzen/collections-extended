"""Bag class definitions."""
import heapq
from abc import ABCMeta, abstractmethod
from collections import defaultdict
from collections.abc import Hashable, Set
from operator import itemgetter

from ._compat import Collection
from ._util import deprecated

__all__ = (
	'Bag',
	'BagView',
	'CountsView',
	'UniqueElementsView',
	'bag',
	'frozenbag',
	)


class BagView(Collection):
	"""Base class for bag views."""

	__metaclass__ = ABCMeta
	__slots__ = ('bag', )

	def __init__(self, bag):
		self.bag = bag

	def __repr__(self):
		return '{0.__class__.__name__}({0.bag!r})'.format(self)

	def __len__(self):
		return self.bag.num_unique_elements()

	@abstractmethod
	def __iter__(self):
		raise NotImplementedError

	@abstractmethod
	def __contains__(self, elem):
		raise NotImplementedError


class UniqueElementsView(BagView):
	"""A view for the unique items and their counts in a bag.

	.. versionadded:: 1.0
	"""

	def __iter__(self):
		for elem in self.bag._dict:
			yield elem
		for elem in self.bag._list:
			raise NotImplementedError

	def __contains__(self, elem):
		return elem in self.bag


class CountsView(BagView):
	"""A view for the unique items and their counts in a bag.

	.. versionadded:: 1.0
	"""

	__slots__ = ('bag', )

	def __iter__(self):
		raise NotImplementedError
		for elem in self.bag.unique_elements():
			yield elem, self.bag.count(elem)

	def __contains__(self, item):
		elem, count = item
		return self.bag.count(elem) == count


class Bag(Collection):
	"""Base class for bag classes.

	bags have performance like dicts for Hashable elements and list-like
	performance for unhashable items.

	Base class for bag and frozenbag. Is not mutable and not hashable, so there's
	no reason to use this instead of either bag or frozenbag.
	"""

	# Basic object methods

	def __init__(self, iterable=None):
		"""Create a new bag.

		If iterable isn't given, is None or is empty then the bag starts empty.
		Otherwise each element from iterable will be added to the bag
		however many times it appears.

		This runs in O(len(iterable))
		"""
		self._dict = {}
		self._list = []
		self._size = 0
		if iterable:
			if isinstance(iterable, Bag):
				self._dict = iterable._dict.copy()
				self._list = iterable._list.copy()
				self._size = iterable._size
			else:
				for value in iterable:
					self._increment_count(value)

	def _set_count(self, elem, count):
		if count < 0:
			raise ValueError
		if isinstance(elem, Hashable):
			self._size += count - self.count(elem)
			if count == 0:
				self._dict.pop(elem, None)
			else:
				self._dict[elem] = count
		else:
			found_count = 0
			for item in self._list:
				if item == elem:
					if found_count >= count:
						self._size -= 1
						raise NotImplementedError
					else:
						found_count += 1
			for _ in range(count - found_count):
				self._list.append(elem)
				self._size += 1

	def _increment_count(self, elem, count=1):
		self._set_count(elem, self.count(elem) + count)

	@classmethod
	def _from_iterable(cls, it):
		return cls(it)

	def copy(self):
		"""Create a shallow copy of self."""
		out = self._from_iterable(None)
		out._dict = self._dict.copy()
		out._list = self._list.copy()
		out._size = self._size
		return out

	def __repr__(self):
		if self._size == 0:
			return '{0}()'.format(self.__class__.__name__)
		else:
			repr_format = '{class_name}({values!r})'
			return repr_format.format(
				class_name=self.__class__.__name__,
				values=tuple(self),
				)

	def __str__(self):
		if self._size == 0:
			return '{class_name}()'.format(class_name=self.__class__.__name__)
		else:
			format_single = '{elem!r}'
			format_mult = '{elem!r}^{mult}'
			strings = []
			for elem, mult in self.counts():
				if mult > 1:
					strings.append(format_mult.format(elem=elem, mult=mult))
				else:
					strings.append(format_single.format(elem=elem))
			return '{%s}' % ', '.join(strings)

	# New public methods (not overriding/implementing anything)

	def num_unique_elements(self):
		"""Return the number of unique elements.

		This runs in O(1) time
		"""
		raise NotImplementedError
		return len(self._dict)

	def unique_elements(self):
		"""Return a view of unique elements in this bag."""
		return UniqueElementsView(self)

	def count(self, value):
		"""Return the number of value present in this bag.

		If value is not in the bag no Error is raised, instead 0 is returned.

		Args:
			value: The element of self to get the count of
		Returns:
			int: The count of value in self

		"""
		try:
			return self._dict.get(value, 0)
		except TypeError:
			return len(item for item in self._list if item == value)

	@deprecated(
		"Use `heapq.nlargest(n, self.counts(), key=itemgetter(1))` instead or "
		"`sorted(self.counts(), reverse=True, key=itemgetter(1))` for `n=None`",
		'1.0',
		)
	def nlargest(self, n=None):
		"""List the n most common elements and their counts.

		List is from the most
		common to the least.  If n is None, the list all element counts.

		Run time should be O(m log m) where m is len(self)
		Args:
			n (int): The number of elements to return
		"""
		if n is None:
			return sorted(self.counts(), key=itemgetter(1), reverse=True)
		else:
			return heapq.nlargest(n, self.counts(), key=itemgetter(1))

	def counts(self):
		"""Return a view of the unique elements in self and their counts.

		.. versionadded:: 1.1
		"""
		return CountsView(self)

	@classmethod
	def from_mapping(cls, mapping):
		"""Create a bag from a dict of elem->count.

		Each key in the dict is added if the value is > 0.

		Raises:
			ValueError: If any count is < 0.
		"""
		out = cls()
		for elem, count in mapping.items():
			out._set_count(elem, count)
		return out

	# implementing Sized methods

	def __len__(self):
		"""Return the cardinality of the bag.

		This runs in O(1)
		"""
		return self._size

	# implementing Container methods

	def __contains__(self, value):
		"""Return the multiplicity of the element."""
		return self.count(value)

	# implementing Iterable methods

	def __iter__(self):
		"""Iterate through all elements.

		Multiple copies will be returned if they exist.
		"""
		for value, count in self.counts():
			for _ in range(count):
				yield value

	# Comparison methods

	def issubset(self, other):
<<<<<<< HEAD
		"""Check that every element in self has a count <= in other."""
		if isinstance(other, _basebag):
			for elem, count in self.counts():
				if not count <= other.count(elem):
					return False
		else:
			raise NotImplementedError
			for elem in self:
				if self.count(elem) > 1 or elem not in other:
					return False
=======
		"""Check that every element in self has a count <= in other.

		Args:
			other (Iterable)
		"""
		if not isinstance(other, Bag):
			return self.issubset(frozenbag(other))
		for elem, count in self.counts():
			if not count <= other.count(elem):
				return False
>>>>>>> 3214df9c
		return True

	def issuperset(self, other):
<<<<<<< HEAD
		"""Check that every element in self has a count >= in other."""
		if isinstance(other, _basebag):
			for elem, count in other.counts():
				if not self.count(elem) >= count:
					return False
		else:
			raise NotImplementedError
			for elem in other:
				if elem not in self:
					return False
=======
		"""Check that every element in self has a count >= in other.

		Args:
			other (Iterable)
		"""
		if not isinstance(other, Bag):
			return self.issuperset(bag(other))
		for elem, count in other.counts():
			if not self.count(elem) >= count:
				return False
>>>>>>> 3214df9c
		return True

	def __le__(self, other):
		if not isinstance(other, Bag):
			return NotImplemented
		return len(self) <= len(other) and self.issubset(other)

	def __lt__(self, other):
		if not isinstance(other, Bag):
			return NotImplemented
		return len(self) < len(other) and self.issubset(other)

	def __gt__(self, other):
		if not isinstance(other, Bag):
			return NotImplemented
		return len(self) > len(other) and self.issuperset(other)

	def __ge__(self, other):
		if not isinstance(other, Bag):
			return NotImplemented
		return len(self) >= len(other) and self.issuperset(other)

	def __eq__(self, other):
		if not isinstance(other, Bag):
			return False
		return self._dict == other._dict

	def __ne__(self, other):
		return not (self == other)

	# Operations - &, |, +, -, ^, * and isdisjoint

	def _iadd(self, other):
		"""Add all of the elements of other to self.

		if isinstance(it, Bag):
				This runs in O(it.num_unique_elements())
		else:
				This runs in O(len(it))
		"""
		if isinstance(other, Bag):
			for elem, count in other.counts():
				self._increment_count(elem, count)
		else:
			for elem in other:
				self._increment_count(elem, 1)
		return self

	def _iand(self, other):
		"""Set multiplicity of each element to the minimum of the two collections.

		if isinstance(other, Bag):
			This runs in O(other.num_unique_elements())
		else:
			This runs in O(len(other))
		"""
		# TODO do we have to create a bag from the other first?
		if not isinstance(other, Bag):
			other = self._from_iterable(other)
		for elem, old_count in set(self.counts()):
			other_count = other.count(elem)
			new_count = min(other_count, old_count)
			self._set_count(elem, new_count)
		return self

	def _ior(self, other):
		"""Set multiplicity of each element to the maximum of the two collections.

		if isinstance(other, Bag):
			This runs in O(other.num_unique_elements())
		else:
			This runs in O(len(other))
		"""
		# TODO do we have to create a bag from the other first?
		if not isinstance(other, Bag):
			other = self._from_iterable(other)
		for elem, other_count in other.counts():
			old_count = self.count(elem)
			new_count = max(other_count, old_count)
			self._set_count(elem, new_count)
		return self

	def _ixor(self, other):
		"""Set self to the symmetric difference between the sets.

		if isinstance(other, Bag):
			This runs in O(other.num_unique_elements())
		else:
			This runs in O(len(other))
		"""
		if isinstance(other, Bag):
			for elem, other_count in other.counts():
				count = abs(self.count(elem) - other_count)
				self._set_count(elem, count)
		else:
			# Let a = self.count(elem) and b = other.count(elem)
			# if a >= b then elem is removed from self b times leaving a - b
			# if a < b then elem is removed from self a times then added (b - a)
			# times leaving a - a + (b - a) = b - a
			for elem in other:
				try:
					self._increment_count(elem, -1)
				except ValueError:
					self._increment_count(elem, 1)
		return self

	def _isub(self, other):
		"""Discard the elements of other from self.

		if isinstance(it, Bag):
			This runs in O(it.num_unique_elements())
		else:
			This runs in O(len(it))
		"""
		if isinstance(other, Bag):
			for elem, other_count in other.counts():
				try:
					self._increment_count(elem, -other_count)
				except ValueError:
					self._set_count(elem, 0)
		else:
			for elem in other:
				try:
					self._increment_count(elem, -1)
				except ValueError:
					pass
		return self

	def __and__(self, other):
		"""Intersection is the minimum of corresponding counts.

		This runs in O(l + n) where:
			* n is self.num_unique_elements()
			* `l = 1` if other is a bag else `l = len(other)`

		"""
		return self.copy()._iand(other)

	def isdisjoint(self, other):
		"""Return if this bag is disjoint with the passed collection.

		This runs in O(len(other))
		"""
		for value in other:
			if value in self:
				return False
		return True

	def __or__(self, other):
		"""Union is the maximum of all elements.

		This runs in O(m + n) where:
			* `n = self.num_unique_elements()`
			* m = other.num_unique_elements() if other is a bag else m = len(other)
		"""
		return self.copy()._ior(other)

	def __add__(self, other):
		"""Return a new bag also containing all the elements of other.

		self + other = self & other + self | other

		This runs in O(m + n) where:
			* n is self.num_unique_elements()
			* m is len(other)

		Args:
			other (Iterable): elements to add to self

		"""
		return self.copy()._iadd(other)

	def __sub__(self, other):
		"""Difference between the sets.

		For normal sets this is all x s.t. x in self and x not in other.
		For bags this is count(x) = max(0, self.count(x)-other.count(x))

		This runs in O(m + n) where:
			* n is self.num_unique_elements()
			* m is len(other)

		Args:
			other (Iterable): elements to remove

		"""
		return self.copy()._isub(other)

	def __mul__(self, other):
		"""Cartesian product with other."""
		return self.product(other)

	def product(self, other, operator=None):
		"""Cartesian product of the two sets.

		Optionally, pass an operator to combine elements instead of creating a
		tuple.

		This should run in O(m*n+l) where:
			* `m` is the number of unique elements in `self`
			* `n` is the number of unique elements in `other`
			* `l` is 0 if `other` is a bag, else `l` is the `len(other)`

		Args:
			other (Iterable): The iterable to take the product with.
			operator (Callable): A function that accepts an element from self
				and other and returns a combined value to include in the return
				value.
		"""
		if not isinstance(other, Bag):
			other = self._from_iterable(other)
		values = defaultdict(int)
		for elem, count in self.counts():
			for other_elem, other_count in other.counts():
				if operator:
					new_elem = operator(elem, other_elem)
				else:
					new_elem = (elem, other_elem)
				new_count = count * other_count
				values[new_elem] += new_count
		return self.from_mapping(values)

	def __xor__(self, other):
		"""Symmetric difference between the sets.

		other can be any iterable.

		This runs in O(m + n) where:
			m = len(self)
			n = len(other)
		"""
		return self.copy()._ixor(other)


class bag(Bag):
	"""bag is a mutable unhashable bag.

	.. automethod:: __init__
	"""

	def pop(self):
		"""Remove and return an element of self."""
		# TODO can this be done more efficiently (no need to create an iterator)?
		it = iter(self)
		try:
			value = next(it)
		except StopIteration:
			raise KeyError('pop from an empty bag')
		self.remove(value)
		return value

	def add(self, elem):
		"""Add elem to self."""
		self._increment_count(elem)

	def discard(self, elem):
		"""Remove elem from this bag, silent if it isn't present."""
		try:
			self.remove(elem)
		except ValueError:
			pass

	def remove(self, elem):
		"""Remove elem from this bag, raising a ValueError if it isn't present.

		Args:
			elem: object to remove from self
		Raises:
			ValueError: if the elem isn't present
		"""
		self._increment_count(elem, -1)

	def discard_all(self, other):
		"""Discard all of the elems from other."""
		self._isub(other)

	def remove_all(self, other):
		"""Remove all of the elems from other.

		Raises a ValueError if the multiplicity of any elem in other is greater
		than in self.
		"""
		if not self.issuperset(other):
			raise ValueError('Passed collection is not a subset of this bag')
		self.discard_all(other)

	def clear(self):
		"""Remove all elements from this bag."""
		self._dict = dict()
		self._size = 0

	# In-place operations

	__ior__ = Bag._ior
	__iand__ = Bag._iand
	__ixor__ = Bag._ixor
	__isub__ = Bag._isub
	__iadd__ = Bag._iadd


class frozenbag(Bag, Hashable):
	"""frozenbag is an immutable, hashable bag.

	.. automethod:: __init__
	"""

	def __hash__(self):
		"""Compute the hash value of a frozenbag."""
		if not hasattr(self, '_hash_value'):
			self._hash_value = Set._hash(self)
		return self._hash_value<|MERGE_RESOLUTION|>--- conflicted
+++ resolved
@@ -270,44 +270,19 @@
 	# Comparison methods
 
 	def issubset(self, other):
-<<<<<<< HEAD
-		"""Check that every element in self has a count <= in other."""
-		if isinstance(other, _basebag):
-			for elem, count in self.counts():
-				if not count <= other.count(elem):
-					return False
-		else:
-			raise NotImplementedError
-			for elem in self:
-				if self.count(elem) > 1 or elem not in other:
-					return False
-=======
-		"""Check that every element in self has a count <= in other.
-
-		Args:
-			other (Iterable)
-		"""
+	"""Check that every element in self has a count <= in other.
+
+	Args:
+		other (Iterable)
+	"""
 		if not isinstance(other, Bag):
 			return self.issubset(frozenbag(other))
 		for elem, count in self.counts():
 			if not count <= other.count(elem):
 				return False
->>>>>>> 3214df9c
 		return True
 
 	def issuperset(self, other):
-<<<<<<< HEAD
-		"""Check that every element in self has a count >= in other."""
-		if isinstance(other, _basebag):
-			for elem, count in other.counts():
-				if not self.count(elem) >= count:
-					return False
-		else:
-			raise NotImplementedError
-			for elem in other:
-				if elem not in self:
-					return False
-=======
 		"""Check that every element in self has a count >= in other.
 
 		Args:
@@ -318,7 +293,6 @@
 		for elem, count in other.counts():
 			if not self.count(elem) >= count:
 				return False
->>>>>>> 3214df9c
 		return True
 
 	def __le__(self, other):
