"""util functions for collections_extended."""
from functools import wraps
import textwrap
from typing import Iterable, Hashable, Dict, Callable, Sized, Optional
import warnings

__all__ = (
	'hash_iterable',
	'Sentinel',
	'NOT_SET',
	'deprecated',
	)


def hash_iterable(it: Iterable[Hashable]) -> int:
	"""Perform a O(1) memory hash of an iterable of arbitrary length.

	hash(tuple(it)) creates a temporary tuple containing all values from it
	which could be a problem if it is large.

	See discussion at:
	https://groups.google.com/forum/#!msg/python-ideas/XcuC01a8SYs/e-doB9TbDwAJ
	"""
	hash_value = hash(type(it))
	for value in it:
		hash_value = hash((hash_value, value))
	return hash_value


class Sentinel(object):
	"""A class to create sentinel objects.

	The benefits vs. object() are a good repr it is picklable.

	Inspired by https://pypi.org/project/sentinels/
	"""

	_registry: Dict = {}

	def __new__(cls, name: str):
		"""Find the Sentinel object with name or create a new one."""
		try:
			return Sentinel._registry[name]
		except KeyError:
			new = super(Sentinel, cls).__new__(cls)
			Sentinel._registry[name] = new
			return new

	def __init__(self, name: str):
		super(Sentinel, self).__init__()
		self.name: str = name

	def __repr__(self):
		return '<%s>' % self.name

	def __bool__(self):
		return False

	def __eq__(self, other):
		if isinstance(other, Sentinel):
			return self.name == other.name
		return False

	def __reduce__(self):
		return Sentinel, (self.name,)

	@classmethod
	def create_with_type(cls, name: str):
		subclass = type(name, (Sentinel, ), {
			'__doc__': '{name} Sentinel'.format(name=name),
			})
		instance = subclass(name)
		instance.type = subclass
		return instance


NOT_SET = Sentinel.create_with_type('not_set')
# NOT_SET = Sentinel('not_set')


<<<<<<< HEAD
def deprecated(msg: str, dep_version: str) -> Callable:
=======
def deprecation_warning(msg):
	"""Raise a deprecation warning."""
	warnings.warn(msg, category=DeprecationWarning, stacklevel=2)


def deprecated(msg, dep_version):
>>>>>>> 00b2ba9f
	"""Decorate a function, method or class to mark as deprecated.

	Raise DeprecationWarning and add a deprecation notice to the docstring.
	"""
	def wrapper(func: Callable) -> Callable:
		docstring = func.__doc__ or ''
		docstring_msg = '.. deprecated:: {version} {msg}'.format(
			version=dep_version,
			msg=msg,
			)
		if docstring:
			# We don't know how far to indent this message
			# so instead we just dedent everything.
			string_list = docstring.splitlines()
			first_line = string_list[0]
			remaining = textwrap.dedent(''.join(string_list[1:]))
			docstring = '\n'.join([
				first_line,
				remaining,
				'',
				docstring_msg,
				])
		else:
			docstring = docstring_msg
		func.__doc__ = docstring

		@wraps(func)
		def inner(*args, **kwargs):
			deprecation_warning(msg)
			return func(*args, **kwargs)

		return inner

	return wrapper


def fix_seq_index(self: Sized, index: Optional[int]) -> int:
	"""Fix an index for a Sequence."""
	length = len(self)
	if index is None:
		return length - 1
	if index < 0:
		index += length
	if not 0 <= index < length:
		raise IndexError('index is out of range')
	return index<|MERGE_RESOLUTION|>--- conflicted
+++ resolved
@@ -78,16 +78,12 @@
 # NOT_SET = Sentinel('not_set')
 
 
-<<<<<<< HEAD
-def deprecated(msg: str, dep_version: str) -> Callable:
-=======
-def deprecation_warning(msg):
+def deprecation_warning(msg: str):
 	"""Raise a deprecation warning."""
 	warnings.warn(msg, category=DeprecationWarning, stacklevel=2)
 
 
-def deprecated(msg, dep_version):
->>>>>>> 00b2ba9f
+def deprecated(msg: str, dep_version: str) -> Callable:
 	"""Decorate a function, method or class to mark as deprecated.
 
 	Raise DeprecationWarning and add a deprecation notice to the docstring.
