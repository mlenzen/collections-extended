name: Python package

on: [push, pull_request]

jobs:

  build:

    runs-on: ubuntu-latest
    steps:
    - uses: actions/checkout@v2
    - name: Set up Python
      uses: actions/setup-python@v2
      with:
        python-version: 3.9
    - name: Install poetry
      run: pip install poetry
    - name: Install dependencies
      run: poetry install

    - name: Build package
      run: poetry build

  docs:

    runs-on: ubuntu-latest
    steps:
    - uses: actions/checkout@v2
    - name: Set up Python
      uses: actions/setup-python@v2
      with:
        python-version: 3.9
    - name: Install poetry
      run: pip install poetry
    - name: Install dependencies
      run: poetry install

    - name: Build Docs
      run: poetry run make docs

  lint:

    runs-on: ubuntu-latest
    steps:
    - uses: actions/checkout@v2
    - name: Set up Python
      uses: actions/setup-python@v2
      with:
        python-version: 3.9
    - name: Install poetry
      run: pip install poetry
    - name: Install dependencies
      run: poetry install

    - name: Lint with flake8
<<<<<<< HEAD
      run: poetry run flake8 --statistics --count
=======
      run: flake8 --statistics --count
    - name: Check for unfinished code
      run: make fixme-check
>>>>>>> 28e5290a

  tests:

    runs-on: ubuntu-latest
    strategy:
      matrix:
        python-version: [3.6, 3.7, 3.8, 3.9, pypy-3.6, pypy-3.7]

    steps:
    - uses: actions/checkout@v2
    - name: Set up Python ${{ matrix.python-version }}
      uses: actions/setup-python@v2
      with:
        python-version: ${{ matrix.python-version }}
    - name: Install poetry
      run: pip install poetry
    - name: Install dependencies
      run: poetry install

    - name: Test with pytest
      run: poetry run coverage run --source collections_extended -m pytest

#  coverage:
#
#    runs-on: ubuntu-latest
#
#    needs: tests
#    env:
#      GITHUB_TOKEN: ${{ secrets.GITHUB_TOKEN }}
#
#    steps:
#    - uses: actions/checkout@v2
#    - name: Set up Python
#      uses: actions/setup-python@v2
#      with:
#        python-version: 3.9
#    - name: Install dependencies
#      run: |
#        pip install --upgrade pip setuptools coveralls
#        pip install -r requirements.txt
#
#    - name: Upload Coverage Results
#      run: coveralls

#    after_success:
#    - coveralls<|MERGE_RESOLUTION|>--- conflicted
+++ resolved
@@ -53,13 +53,9 @@
       run: poetry install
 
     - name: Lint with flake8
-<<<<<<< HEAD
       run: poetry run flake8 --statistics --count
-=======
-      run: flake8 --statistics --count
     - name: Check for unfinished code
       run: make fixme-check
->>>>>>> 28e5290a
 
   tests:
 
