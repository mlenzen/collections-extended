--- conflicted
+++ resolved
@@ -82,7 +82,6 @@
       run: make deps
 
     - name: Lint with flake8
-<<<<<<< HEAD
       run: poetry run flake8 --statistics --count
 
   fixme-check:
@@ -90,9 +89,6 @@
     runs-on: ubuntu-latest
     steps:
     - uses: actions/checkout@v2
-=======
-      run: make lint
->>>>>>> 310129b1
     - name: Check for unfinished code
       run: make fixme-check
 
