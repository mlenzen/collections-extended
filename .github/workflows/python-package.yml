--- conflicted
+++ resolved
@@ -17,15 +17,8 @@
     - name: Install dependencies
       run: |
         pip install --upgrade pip
-<<<<<<< HEAD
-        pip install sphinx>=2.1
-                    sphinxcontrib-napoleon
-                    git+https://github.com/mlenzen/alabaster.git
-
-=======
-        pip install sphinx>=2.1 sphinxcontrib-napoleon
-        pip install git+https://github.com/mlenzen/alabaster.git
->>>>>>> 1de0b081
+        pip install sphinx>=2.1 sphinxcontrib-napoleon \
+          git+https://github.com/mlenzen/alabaster.git
 
     - name: Build Docs
       run: make docs
@@ -63,19 +56,11 @@
         python-version: ${{ matrix.python-version }}
     - name: Install dependencies
       run: |
-<<<<<<< HEAD
-        pip install --upgrade pip
-        pip install pytest
-
-    - name: Test with pytest
-      run: pytest
-=======
         pip install --upgrade pip coverage
         pip install pytest
 
     - name: Test with pytest
       run: coverage run --source collections_extended -m pytest
->>>>>>> 1de0b081
 
 #  coverage:
 #
